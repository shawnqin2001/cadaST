--- conflicted
+++ resolved
@@ -120,30 +120,6 @@
 
 def refine_label(adata, radius=25, key="mclust"):
     """
-<<<<<<< HEAD
-    Refine the clustering results by majority voting of neighboring cells.
-
-    Parameters:
-        adata (AnnData): Annotated data matrix.
-        radius (int): Number of nearest neighbors to consider for voting.
-        key (str): Key in `adata.obs` where clustering labels are stored.
-
-    Returns:
-        list: Refined cluster labels as strings.
-    """
-    old_labels = adata.obs[key].values
-    positions = adata.obsm["spatial"]
-
-    # Find (radius + 1) nearest neighbors to include the cell itself
-    nbrs = NearestNeighbors(n_neighbors=radius + 1, algorithm="auto").fit(positions)
-    _, indices = nbrs.kneighbors(positions)
-
-    refined_labels = []
-    for i in range(indices.shape[0]):
-        # Exclude self (first neighbor) and get indices of neighbors
-        neighbor_indices = indices[i, 1:]
-        neighbors = old_labels[neighbor_indices]
-=======
     Refine the clustering results by majority voting
     """
     n_neigh = radius
@@ -167,26 +143,6 @@
 
     new_type = [str(i) for i in list(new_type)]
     return new_type
->>>>>>> 4e9d6bc7
-
-        if len(neighbors) == 0:
-            # Fallback to original label if no neighbors found
-            refined_labels.append(str(old_labels[i]))
-            continue
-
-        # Calculate label frequencies and determine majority
-        counts = {}
-        for label in neighbors:
-            counts[label] = counts.get(label, 0) + 1
-
-        max_count = max(counts.values())
-        # Select first label with maximum count (prioritizing closer neighbors)
-        for label in neighbors:
-            if counts[label] == max_count:
-                refined_labels.append(str(label))
-                break
-
-    return refined_labels
 
 
 def clustering(adata, n_clusters, method="mclust", refine=False, dims=18, radius=25):
@@ -206,11 +162,7 @@
         adata.obs["domain"] = adata.obs["leiden"]
     if refine:
         print("Refining the clustering results by majority voting")
-<<<<<<< HEAD
         adata.obs["domain"] = refine_label(adata, radius=radius, key=method)
-=======
-        adata.obs["domain"] = refine_label(adata, radius=refine_neighbors, key=method)
->>>>>>> 4e9d6bc7
 
 
 def iou_score(arr1, arr2):
